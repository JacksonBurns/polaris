--- conflicted
+++ resolved
@@ -2,14 +2,8 @@
 from typing import Callable
 
 import numpy as np
-<<<<<<< HEAD
-from sklearn.metrics import accuracy_score as sklearn_acc
-from sklearn.metrics import mean_absolute_error as sklearn_mae
-from sklearn.metrics import mean_squared_error as sklearn_mse
-=======
 from pydantic import BaseModel
 from sklearn.metrics import accuracy_score, mean_absolute_error, mean_squared_error
->>>>>>> acdf7438
 
 
 class MetricInfo(BaseModel):
